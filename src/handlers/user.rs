--- conflicted
+++ resolved
@@ -6,27 +6,14 @@
 };
 use axum_extra::extract::cookie::CookieJar;
 use validator::Validate;
-<<<<<<< HEAD
-use time;
-use axum_extra::extract::cookie::Cookie;
-use serde::Serialize;
-use serde_json::json;
 
 use crate::models::user::{
     CreateAdminRequest, UserResponse, LoginRequest,
-=======
-use jsonwebtoken::{decode, DecodingKey, Validation};
-use time;
-use axum_extra::extract::cookie::Cookie;
-
-use crate::models::user::{
-    AuthResponse, CreateAdminRequest, Claims, UserResponse, LoginRequest,
->>>>>>> 465e885f
     CreateInvitationRequest, RegisterWithInvitationRequest, InvitationResponse,
     DeleteAccountRequest, SearchUsersQuery, SearchUsersResponse,
 };
+
 use crate::services::user::UserService;
-<<<<<<< HEAD
 
 #[derive(Debug, Serialize)]
 pub struct ErrorResponse {
@@ -41,8 +28,6 @@
     });
     (status, Json(body))
 }
-=======
->>>>>>> 465e885f
 
 /// Handler for creating an admin account
 /// Validates the request and delegates business logic to UserService
@@ -50,7 +35,6 @@
     State(service): State<UserService>,
     jar: CookieJar,
     Json(req): Json<CreateAdminRequest>,
-<<<<<<< HEAD
 ) -> Result<Response, (StatusCode, Json<serde_json::Value>)> {
     // Validate request
     if let Err(e) = req.validate() {
@@ -118,16 +102,12 @@
     jar: CookieJar,
     Json(req): Json<LoginRequest>,
 ) -> Result<Response, (StatusCode, Json<serde_json::Value>)> {
-=======
-) -> Result<Response, (StatusCode, String)> {
->>>>>>> 465e885f
     // Validate request
     if let Err(e) = req.validate() {
         return Err(error_response(StatusCode::BAD_REQUEST, e.to_string()));
     }
 
     // Delegate to service
-<<<<<<< HEAD
     service.login(req, &jar).await
         .map_err(|(status, msg)| error_response(status, msg))
 }
@@ -141,65 +121,6 @@
     service.check_admin_setup().await
         .map_err(|(status, msg)| error_response(status, msg))
         .map(Json)
-=======
-    service.create_admin(req, &jar).await
-}
-
-/// Handler for refreshing access tokens
-/// Extracts refresh token from cookie and delegates to UserService
-pub async fn refresh_token(
-    State(service): State<UserService>,
-    jar: CookieJar,
-) -> Result<Response, (StatusCode, String)> {
-    // Extract refresh token from cookie
-    let refresh_token = jar
-        .get("refresh_token")
-        .ok_or((StatusCode::UNAUTHORIZED, "No refresh token provided".to_string()))?
-        .value()
-        .to_string();
-
-    // Delegate to service
-    service.refresh_token(&refresh_token, &jar).await
-}
-
-/// Handler for getting current user information
-/// Returns user data if authenticated, 401 if not
-pub async fn me(
-    State(service): State<UserService>,
-    jar: CookieJar,
-) -> Result<Json<UserResponse>, (StatusCode, String)> {
-    // Extract access token from cookie
-    let access_token = jar
-        .get("access_token")
-        .ok_or((StatusCode::UNAUTHORIZED, "No access token provided".to_string()))?
-        .value()
-        .to_string();
-
-    // Validate token and get claims
-    let claims = service.validate_token(&access_token)?;
-
-    // Get user from database
-    let user = service.get_user_by_id(claims.sub).await?;
-
-    // Return user response
-    Ok(Json(user))
-}
-
-/// Handler for user login
-/// Validates credentials and returns tokens if successful
-pub async fn login(
-    State(service): State<UserService>,
-    jar: CookieJar,
-    Json(req): Json<LoginRequest>,
-) -> Result<Response, (StatusCode, String)> {
-    // Validate request
-    if let Err(e) = req.validate() {
-        return Err((StatusCode::BAD_REQUEST, e.to_string()));
-    }
-
-    // Delegate to service
-    service.login(req, &jar).await
->>>>>>> 465e885f
 }
 
 /// Handler for creating an invitation
@@ -208,47 +129,30 @@
     State(service): State<UserService>,
     jar: CookieJar,
     Json(req): Json<CreateInvitationRequest>,
-<<<<<<< HEAD
 ) -> Result<Json<InvitationResponse>, (StatusCode, Json<serde_json::Value>)> {
     // Validate request
     if let Err(e) = req.validate() {
         return Err(error_response(StatusCode::BAD_REQUEST, e.to_string()));
-=======
-) -> Result<Json<InvitationResponse>, (StatusCode, String)> {
-    // Validate request
-    if let Err(e) = req.validate() {
-        return Err((StatusCode::BAD_REQUEST, e.to_string()));
->>>>>>> 465e885f
-    }
-
-    // Extract access token from cookie
-    let access_token = jar
-        .get("access_token")
-<<<<<<< HEAD
-        .ok_or_else(|| error_response(
-            StatusCode::UNAUTHORIZED,
-            "No access token provided".to_string()
-        ))?
-=======
-        .ok_or((StatusCode::UNAUTHORIZED, "No access token provided".to_string()))?
->>>>>>> 465e885f
-        .value()
-        .to_string();
-
-    // Validate token and get claims
-<<<<<<< HEAD
+    }
+
+    // Extract access token from cookie
+    let access_token = jar
+        .get("access_token")
+        .ok_or_else(|| error_response(
+            StatusCode::UNAUTHORIZED,
+            "No access token provided".to_string()
+        ))?
+        .value()
+        .to_string();
+
+    // Validate token and get claims
     let claims = service.validate_token(&access_token)
         .map_err(|(status, msg)| error_response(status, msg))?;
 
     // Create invitation using the admin's user ID from claims
     let invitation = service.create_invitation(req, claims.sub).await
         .map_err(|(status, msg)| error_response(status, msg))?;
-=======
-    let claims = service.validate_token(&access_token)?;
-
-    // Create invitation using the admin's user ID from claims
-    let invitation = service.create_invitation(req, claims.sub).await?;
->>>>>>> 465e885f
+
     Ok(Json(invitation))
 }
 
@@ -257,25 +161,15 @@
     State(service): State<UserService>,
     jar: CookieJar,
     Json(req): Json<RegisterWithInvitationRequest>,
-<<<<<<< HEAD
-) -> Result<Response, (StatusCode, Json<serde_json::Value>)> {
-    // Validate request
-    if let Err(e) = req.validate() {
-        return Err(error_response(StatusCode::BAD_REQUEST, e.to_string()));
-=======
-) -> Result<Response, (StatusCode, String)> {
-    // Validate request
-    if let Err(e) = req.validate() {
-        return Err((StatusCode::BAD_REQUEST, e.to_string()));
->>>>>>> 465e885f
+) -> Result<Response, (StatusCode, Json<serde_json::Value>)> {
+    // Validate request
+    if let Err(e) = req.validate() {
+        return Err(error_response(StatusCode::BAD_REQUEST, e.to_string()));
     }
 
     // Register user
     service.register_with_invitation(req, &jar).await
-<<<<<<< HEAD
-        .map_err(|(status, msg)| error_response(status, msg))
-=======
->>>>>>> 465e885f
+        .map_err(|(status, msg)| error_response(status, msg))
 }
 
 /// Handler for deleting the current user's account
@@ -284,47 +178,29 @@
     State(service): State<UserService>,
     jar: CookieJar,
     Json(req): Json<DeleteAccountRequest>,
-<<<<<<< HEAD
-) -> Result<Response, (StatusCode, Json<serde_json::Value>)> {
-    // Validate request
-    if let Err(e) = req.validate() {
-        return Err(error_response(StatusCode::BAD_REQUEST, e.to_string()));
-=======
-) -> Result<Response, (StatusCode, String)> {
-    // Validate request
-    if let Err(e) = req.validate() {
-        return Err((StatusCode::BAD_REQUEST, e.to_string()));
->>>>>>> 465e885f
-    }
-
-    // Extract access token from cookie
-    let access_token = jar
-        .get("access_token")
-<<<<<<< HEAD
-        .ok_or_else(|| error_response(
-            StatusCode::UNAUTHORIZED,
-            "No access token provided".to_string()
-        ))?
-=======
-        .ok_or((StatusCode::UNAUTHORIZED, "No access token provided".to_string()))?
->>>>>>> 465e885f
-        .value()
-        .to_string();
-
-    // Validate token and get claims
-<<<<<<< HEAD
+) -> Result<Response, (StatusCode, Json<serde_json::Value>)> {
+    // Validate request
+    if let Err(e) = req.validate() {
+        return Err(error_response(StatusCode::BAD_REQUEST, e.to_string()));
+    }
+
+    // Extract access token from cookie
+    let access_token = jar
+        .get("access_token")
+        .ok_or_else(|| error_response(
+            StatusCode::UNAUTHORIZED,
+            "No access token provided".to_string()
+        ))?
+        .value()
+        .to_string();
+
+    // Validate token and get claims
     let claims = service.validate_token(&access_token)
         .map_err(|(status, msg)| error_response(status, msg))?;
 
     // Delete the user's account
     service.delete_user(claims.sub, &req.password).await
         .map_err(|(status, msg)| error_response(status, msg))?;
-=======
-    let claims = service.validate_token(&access_token)?;
-
-    // Delete the user's account
-    service.delete_user(claims.sub, &req.password).await?;
->>>>>>> 465e885f
 
     // Create an empty cookie jar with expired tokens
     let mut access_cookie = Cookie::new("access_token", "");
@@ -351,27 +227,18 @@
     State(service): State<UserService>,
     jar: CookieJar,
     Path(user_id): Path<i32>,
-<<<<<<< HEAD
-) -> Result<Response, (StatusCode, Json<serde_json::Value>)> {
-    // Extract access token from cookie
-    let access_token = jar
-        .get("access_token")
-        .ok_or_else(|| error_response(
-            StatusCode::UNAUTHORIZED,
-            "No access token provided".to_string()
-        ))?
-=======
-) -> Result<Response, (StatusCode, String)> {
-    // Extract access token from cookie
-    let access_token = jar
-        .get("access_token")
-        .ok_or((StatusCode::UNAUTHORIZED, "No access token provided".to_string()))?
->>>>>>> 465e885f
-        .value()
-        .to_string();
-
-    // Validate token and get claims
-<<<<<<< HEAD
+) -> Result<Response, (StatusCode, Json<serde_json::Value>)> {
+    // Extract access token from cookie
+    let access_token = jar
+        .get("access_token")
+        .ok_or_else(|| error_response(
+            StatusCode::UNAUTHORIZED,
+            "No access token provided".to_string()
+        ))?
+        .value()
+        .to_string();
+
+    // Validate token and get claims
     let claims = service.validate_token(&access_token)
         .map_err(|(status, msg)| error_response(status, msg))?;
 
@@ -380,25 +247,12 @@
         return Err(error_response(
             StatusCode::FORBIDDEN,
             "Admins cannot delete their own account through this endpoint. Use DELETE /api/me instead.".to_string()
-=======
-    let claims = service.validate_token(&access_token)?;
-
-    // Prevent admin from deleting themselves
-    if claims.sub == user_id {
-        return Err((
-            StatusCode::FORBIDDEN,
-            "Admins cannot delete their own account through this endpoint. Use DELETE /api/me instead.".to_string(),
->>>>>>> 465e885f
         ));
     }
 
     // Delete the specified user's account
-<<<<<<< HEAD
     service.admin_delete_user(user_id).await
         .map_err(|(status, msg)| error_response(status, msg))?;
-=======
-    service.admin_delete_user(user_id, claims.sub).await?;
->>>>>>> 465e885f
 
     // Return success response
     Ok(StatusCode::NO_CONTENT.into_response())
@@ -410,7 +264,6 @@
     State(service): State<UserService>,
     jar: CookieJar,
     Query(query): Query<SearchUsersQuery>,
-<<<<<<< HEAD
 ) -> Result<Json<SearchUsersResponse>, (StatusCode, Json<serde_json::Value>)> {
     // Extract access token from cookie
     let access_token = jar
@@ -419,30 +272,16 @@
             StatusCode::UNAUTHORIZED,
             "No access token provided".to_string()
         ))?
-=======
-) -> Result<Json<SearchUsersResponse>, (StatusCode, String)> {
-    // Extract access token from cookie
-    let access_token = jar
-        .get("access_token")
-        .ok_or((StatusCode::UNAUTHORIZED, "No access token provided".to_string()))?
->>>>>>> 465e885f
-        .value()
-        .to_string();
-
-    // Validate token and get claims
-<<<<<<< HEAD
+        .value()
+        .to_string();
+
+    // Validate token and get claims
     let _claims = service.validate_token(&access_token)
         .map_err(|(status, msg)| error_response(status, msg))?;
 
     // Search users
     let response = service.search_users(query).await
         .map_err(|(status, msg)| error_response(status, msg))?;
-=======
-    let _claims = service.validate_token(&access_token)?;
-
-    // Search users
-    let response = service.search_users(query).await?;
->>>>>>> 465e885f
     Ok(Json(response))
 }
 
@@ -451,7 +290,6 @@
     State(service): State<UserService>,
     jar: CookieJar,
     Path(user_id): Path<i32>,
-<<<<<<< HEAD
 ) -> Result<Json<UserResponse>, (StatusCode, Json<serde_json::Value>)> {
     // Extract access token from cookie
     let access_token = jar
@@ -460,18 +298,10 @@
             StatusCode::UNAUTHORIZED,
             "No access token provided".to_string()
         ))?
-=======
-) -> Result<Json<UserResponse>, (StatusCode, String)> {
-    // Extract access token from cookie
-    let access_token = jar
-        .get("access_token")
-        .ok_or((StatusCode::UNAUTHORIZED, "No access token provided".to_string()))?
->>>>>>> 465e885f
         .value()
         .to_string();
 
     // Validate token
-<<<<<<< HEAD
     let _claims = service.validate_token(&access_token)
         .map_err(|(status, msg)| error_response(status, msg))?;
 
@@ -519,11 +349,4 @@
 
     // Return success with cleared cookies
     Ok((StatusCode::OK, jar, Json(json!({ "message": "Logged out successfully" }))).into_response())
-=======
-    let _claims = service.validate_token(&access_token)?;
-
-    // Get user
-    let user = service.get_user_by_id(user_id).await?;
-    Ok(Json(user))
->>>>>>> 465e885f
 } 